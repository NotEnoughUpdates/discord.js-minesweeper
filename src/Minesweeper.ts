/**
 * Minesweeper options.
<<<<<<< HEAD
 */
export interface MinesweeperOpts {
	/**
	 * The number of rows in the mine field.
	 * @default 9
	 */
	rows?: number;

	/**
	 * The number of columns in the mine field.
	 * @default 9
	 */
	columns?: number;

	/**
	 * The number of mines in the mine field.
	 * @default 10
	 */
	mines?: number;

	/**
	 * The emote used as a mine.
	 * @default "boom"
	 */
	emote?: string;

	/**
	 * Whether or not the first cell should be revealed (like in regular Minesweeper).
	 * @default false
	 */
	revealFirstCell?: boolean;

	/**
	 * Whether or not the first cell revealed should always be a zero (and automatically reveal any surrounding safe cells).
	 * Does nothing if `revealFirstCell` is false.
	 * @default true
	 */
	zeroFirstCell?: boolean;

	/**
	 * Specifies whether or not the emojis should be surrounded by spaces.
	 * @default true
	 */
	spaces?: boolean;

	/**
	 * The type of the returned data.
	 * @default "emoji"
	 */
	returnType?: "emoji" | "code" | "matrix";
=======
 * @typedef {object} MinesweeperOpts
 * @property {number} [rows] - The number of rows in the mine field. Defaults to 9.
 * @property {number} [columns] - The number of columns in the mine field. Defaults to 9.
 * @property {number} [mines] - The number of mines in the mine field. Defaults to 10.
 * @property {string} [emote] - The emote used as a mine. Defaults to "boom".
 * @property {boolean} [revealFirstCell] - Whether or not the first cell should be revealed (like in regular Minesweeper). Defaults to FALSE.
 * @property {boolean} [zeroFirstCell] - Whether or not the first cell revealed should always be a zero (and automatically reveal any surrounding safe cells). Does nothing if `revealFirstCell` is false. Defaults to true.
 * @property {boolean} [spaces] - Specifies whether or not the emojis should be surrounded by spaces. Defaults to true.
 * @property {function} [rng] - Custom random number generator function. Must generate a number between 0 and 1. Defaults to Math.random().
 * @property {'emoji' | 'code' | 'matrix'} [returnType] - The type of the returned data. Defaults to "emoji".
 */
interface MinesweeperOpts {
  rows?: number;
  columns?: number;
  mines?: number;
  emote?: string;
  revealFirstCell?: boolean;
  zeroFirstCell?: boolean;
  spaces?: boolean;
  rng?: () => number;
  returnType?: 'emoji' | 'code' | 'matrix'; 
>>>>>>> e81437c6
}

/**
 * Cell types.
 */
export interface CellTypes {
	/**
	 * The definition of a mine string.
	 */
	mine: string;

	/**
	 * The numbers as emote names.
	 */
	numbers: string[];
}

/**
 * Safe cell. Defines the coordinates of a safe cell.
 */
export interface SafeCell {
	/**
	 * row id
	 */
	x: number;

	/**
	 * column id
	 */
	y: number;
}

<<<<<<< HEAD
export class Minesweeper {
	public readonly rows: number;
	public readonly columns: number;
	public readonly mines: number;
	public readonly emote: string;
	public readonly spaces: boolean;
	public readonly revealFirstCell: boolean;
	public readonly zeroFirstCell: boolean;
	public readonly safeCells: SafeCell[] = [];
	public readonly returnType: "emoji" | "code" | "matrix";
	public readonly types: CellTypes;
	public matrix: string[][];

	/**
	 * The constructor of the Minesweeper class.
	 * @constructor
	 * @param opts - The options of the Minesweeper class.
	 */
	public constructor(opts: MinesweeperOpts | undefined = undefined) {
		this.rows = (opts && opts.rows) || 9;
		this.columns = (opts && opts.columns) || 9;
		this.mines = (opts && opts.mines) || 10;
		this.emote = (opts && opts.emote) || "boom";
		this.revealFirstCell = opts && opts.revealFirstCell !== undefined ? opts.revealFirstCell : false;
		this.zeroFirstCell = opts && opts.zeroFirstCell !== undefined ? opts.zeroFirstCell : true;
		this.spaces = opts && opts.spaces !== undefined ? opts.spaces : true;
		this.returnType = (opts && opts.returnType) || "emoji";

		this.matrix = [];

		this.types = {
			mine: this.spoilerize(this.emote),
			numbers: ["zero", "one", "two", "three", "four", "five", "six", "seven", "eight"].map((n) => this.spoilerize(n))
		};
	}

	/**
	 * Turns a text into a Discord spoiler.
	 * @param str - The string to spoilerize.
	 */
	public spoilerize(str: string) {
		return this.spaces ? `|| :${str}: ||` : `||:${str}:||`;
	}

	/**
	 * Fills the matrix with "zero" emojis.
	 */
	public generateEmptyMatrix() {
		for (let i = 0; i < this.rows; i++) {
			const arr: string[] = new Array(this.columns).fill(this.types.numbers[0]);
			this.matrix.push(arr);
		}
	}

	/**
	 * Plants mines in the matrix randomly.
	 */
	public plantMines() {
		for (let i = 0; i < this.mines; i++) {
			const x = Math.floor(Math.random() * this.rows);
			const y = Math.floor(Math.random() * this.columns);

			if (this.matrix[x][y] === this.types.mine) {
				i--;
			} else {
				this.matrix[x][y] = this.types.mine;
			}
		}
	}

	/**
	 * Gets the number of mines in a particular (x, y) coordinate
	 * of the matrix.
	 * @param x - The x coordinate (row).
	 * @param y - The y coordinate (column).
	 */
	public getNumberOfMines(x: number, y: number) {
		if (this.matrix[x][y] === this.types.mine) {
			return this.types.mine;
		}

		this.safeCells.push({ x, y });

		let counter = 0;
		const hasLeft = y > 0;
		const hasRight = y < this.columns - 1;
		const hasTop = x > 0;
		const hasBottom = x < this.rows - 1;

		// top left
		counter += +(hasTop && hasLeft && this.matrix[x - 1][y - 1] === this.types.mine);

		// top
		counter += +(hasTop && this.matrix[x - 1][y] === this.types.mine);

		// top right
		counter += +(hasTop && hasRight && this.matrix[x - 1][y + 1] === this.types.mine);

		// left
		counter += +(hasLeft && this.matrix[x][y - 1] === this.types.mine);

		// right
		counter += +(hasRight && this.matrix[x][y + 1] === this.types.mine);

		// bottom left
		counter += +(hasBottom && hasLeft && this.matrix[x + 1][y - 1] === this.types.mine);

		// bottom
		counter += +(hasBottom && this.matrix[x + 1][y] === this.types.mine);

		// bottom right
		counter += +(hasBottom && hasRight && this.matrix[x + 1][y + 1] === this.types.mine);

		return this.types.numbers[counter];
	}

	/**
	 * Returns the Discord message equivalent of the mine field.
	 */
	public getTextRepresentation(): string {
		const separator = this.spaces ? " " : "";
		return this.matrix.map((r) => r.join(separator)).join("\n");
	}

	/**
	 * Populates the matrix.
	 */
	public populate() {
		this.matrix = this.matrix.map((row, x) => {
			return row.map((col, y) => this.getNumberOfMines(x, y));
		});
	}

	/**
	 * Reveal a random cell.
	 */
	public revealFirst() {
		if (!this.revealFirstCell) {
			return { x: -1, y: -1 };
		}

		const zeroCells = this.safeCells.filter((c) => this.matrix[c.x][c.y] === this.types.numbers[0]);
		if (this.zeroFirstCell && zeroCells.length > 0) {
			const safeCell = zeroCells[Math.floor(Math.random() * zeroCells.length)];

			const x = safeCell.x;
			const y = safeCell.y;

			const cell = this.matrix[x][y];

			this.matrix[x][y] = cell.slice(2, -2);
			this.revealSurroundings(safeCell);

			return { x, y };
		} else {
			const safeCell = this.safeCells[Math.floor(Math.random() * this.safeCells.length)];

			const x = safeCell.x;
			const y = safeCell.y;

			const cell = this.matrix[x][y];

			this.matrix[x][y] = cell.slice(2, -2);

			return { x, y };
		}
	}

	/**
	 * Reveals all cells surrounding a cell. Only meant to be used for zero-cells during initial construction.
	 * @param c - A SafeCell to reveal around. This should only be a zero-cell!
	 * @param recurse - Whether to recursively reveal following zero-cells. Defaults to true.
	 */
	public revealSurroundings(c: SafeCell, recurse = true) {
		const isSpoiler = (x: number, y: number) => this.matrix[x][y].includes("||");
		const x = c.x;
		const y = c.y;

		const xLower = Math.max(0, x - 1);
		const yLower = Math.max(0, y - 1);
		const xUpper = Math.min(this.rows - 1, x + 1);
		const yUpper = Math.min(this.columns - 1, y + 1);
		const zeroCells: SafeCell[] = [];

		for (let i = xLower; i <= xUpper; i++) {
			for (let j = yLower; j <= yUpper; j++) {
				if (isSpoiler(i, j)) {
					if (this.matrix[i][j] === this.types.numbers[0]) {
						zeroCells.push({ x: i, y: j });
					}
					this.matrix[i][j] = this.matrix[i][j].slice(2, -2);
				}
			}
		}

		if (recurse) {
			zeroCells.forEach((c) => this.revealSurroundings(c, true));
		}
	}

	/**
	 * Generates a minesweeper mine field and returns it.
	 */
	public start() {
		if (this.rows * this.columns <= this.mines * 2) {
			return null;
		}

		this.generateEmptyMatrix();
		this.plantMines();
		this.populate();
		this.revealFirst();

		switch (this.returnType) {
			case "emoji":
				return this.getTextRepresentation();
			case "code":
				return `\`\`\`${this.getTextRepresentation()}\`\`\``;
			case "matrix":
				return this.matrix;
		}
	}
=======
class Minesweeper {
  public readonly rows: number;
  public readonly columns: number;
  public readonly mines: number;
  public readonly emote: string;
  public readonly spaces: boolean;
  public readonly revealFirstCell: boolean;
  public readonly zeroFirstCell: boolean;
  public readonly returnType: 'emoji' | 'code' | 'matrix';
  
  public rng: () => number;
  
  public readonly safeCells: SafeCell[] = [];
  public readonly types: CellTypes;
  public matrix: string[][];

  /**
   * The constructor of the Minesweeper class.
   * @constructor
   * @param {MinesweeperOpts} opts - The options of the Minesweeper class.
   */
  constructor(opts: MinesweeperOpts | undefined = undefined) {
    this.rows = opts?.rows || 9;
    this.columns = opts?.columns || 9;
    this.mines = opts?.mines || 10;
    this.emote = opts?.emote || 'boom';
    this.revealFirstCell = opts?.revealFirstCell ?? false;
    this.zeroFirstCell = opts?.zeroFirstCell ?? true;
    this.spaces = opts?.spaces ?? true;
    this.returnType = opts?.returnType || 'emoji';

    this.matrix = [];

    this.types = {
      mine: this.spoilerize(this.emote),
      numbers: [ 'zero', 'one', 'two', 'three', 'four', 'five', 'six', 'seven', 'eight' ].map(n => this.spoilerize(n))
    };

    this.rng = opts?.rng ?? Math.random;
  }

  /**
   * Turns a text into a Discord spoiler.
   * @param {string} str - The string to spoilerize.
   * @returns {string}
   */
  spoilerize(str: string): string {
    return this.spaces
      ? `|| :${str}: ||`
      : `||:${str}:||`;
  }

  /**
   * Fills the matrix with "zero" emojis.
   */
  generateEmptyMatrix() {
    for (let i: number = 0; i < this.rows; i++) {
      const arr: string[] = new Array(this.columns).fill(this.types.numbers[0]);
      this.matrix.push(arr);
    }
  }

  /**
   * Plants mines in the matrix randomly.
   */
  plantMines() {
    for (let i: number = 0; i < this.mines; i++) {
      const x: number = Math.floor(this.rng() * this.rows);
      const y: number = Math.floor(this.rng() * this.columns);

      if (this.matrix[x][y] === this.types.mine) {
        i--;
      } else {
        this.matrix[x][y] = this.types.mine;
      }
    }
  }

  /**
   * Gets the number of mines in a particular (x, y) coordinate
   * of the matrix.
   * @param {number} x - The x coordinate (row).
   * @param {number} y - The y coordinate (column).
   * @returns {string}
   */
  getNumberOfMines(x: number, y: number): string {
    if (this.matrix[x][y] === this.types.mine) {
      return this.types.mine;
    }

    this.safeCells.push({ x, y });

    let counter: number = 0;
    const hasLeft = y > 0;
    const hasRight = y < (this.columns - 1);
    const hasTop = x > 0;
    const hasBottom = x < (this.rows - 1);

    // top left
    counter += +(hasTop && hasLeft && this.matrix[x - 1][y - 1] === this.types.mine);

    // top
    counter += +(hasTop && this.matrix[x - 1][y] === this.types.mine);

    // top right
    counter += +(hasTop && hasRight && this.matrix[x - 1][y + 1] === this.types.mine);

    // left
    counter += +(hasLeft && this.matrix[x][y - 1] === this.types.mine);

    // right
    counter += +(hasRight && this.matrix[x][y + 1] === this.types.mine);

    // bottom left
    counter += +(hasBottom && hasLeft && this.matrix[x + 1][y - 1] === this.types.mine);

    // bottom
    counter += +(hasBottom && this.matrix[x + 1][y] === this.types.mine);

    // bottom right
    counter += +(hasBottom && hasRight && this.matrix[x + 1][y + 1] === this.types.mine);

    return this.types.numbers[counter];
  }

  /**
   * Returns the Discord message equivalent of the mine field.
   * @returns {string}
   */
  getTextRepresentation(): string {
    const separator: string = this.spaces ? ' ' : '';
    return this.matrix.map(r => r.join(separator)).join('\n');
  }

  /**
   * Populates the matrix.
   */
  populate() {
    this.matrix = this.matrix.map((row, x) => {
      return row.map((col, y) => this.getNumberOfMines(x, y));
    });
  }

  /**
   * Reveal a random cell.
   * @returns {SafeCell}
   */
  revealFirst(): SafeCell {
    /**
     * Thanks to @FungiOfDeath and @TheSorton on Github for
     * bringing this up!
     */

    if (!this.revealFirstCell) {
      return { x: -1, y: -1 };
    }

    const zeroCells = this.safeCells.filter(c => this.matrix[c.x][c.y] === this.types.numbers[0]);
    if (this.zeroFirstCell && zeroCells.length > 0) {
      const safeCell: SafeCell = zeroCells[Math.floor(this.rng() * zeroCells.length)];

      const x: number = safeCell.x;
      const y: number = safeCell.y;

      const cell = this.matrix[x][y];

      this.matrix[x][y] = cell.slice(2, -2);
      this.revealSurroundings(safeCell);

      return { x, y };
    } else {
      const safeCell: SafeCell = this.safeCells[Math.floor(this.rng() * this.safeCells.length)];

      const x: number = safeCell.x;
      const y: number = safeCell.y;

      const cell = this.matrix[x][y];

      this.matrix[x][y] = cell.slice(2, -2);

      return { x, y };
    }
  }

  /**
   * Reveals all cells surrounding a cell. Only meant to be used for zero-cells during initial construction.
   * @param {SafeCell} c - A SafeCell to reveal around. This should only be a zero-cell!
   * @param {boolean} recurse - Whether to recursively reveal following zero-cells. Defaults to true.
   */
  revealSurroundings(c: SafeCell, recurse: boolean = true) {
    const isSpoiler = (x: number, y: number) => this.matrix[x][y].includes("||");
    const x = c.x;
    const y = c.y;

    const xLower = Math.max(0, x - 1);
    const yLower = Math.max(0, y - 1);
    const xUpper = Math.min(this.rows - 1, x + 1);
    const yUpper = Math.min(this.columns - 1, y + 1);
    let zeroCells: SafeCell[] = [];

    for (let i = xLower; i <= xUpper; i++) {
      for (let j = yLower; j <= yUpper; j++) {
        if (isSpoiler(i, j)) {
          if (this.matrix[i][j] === this.types.numbers[0]) {
            zeroCells.push({ x: i, y: j });
          }
          this.matrix[i][j] = this.matrix[i][j].slice(2, -2);
        }
      }
    }

    if (recurse) {
      zeroCells.forEach(c => this.revealSurroundings(c, true));
    }
  }

  /**
   * Generates a minesweeper mine field and returns it.
   * @returns {(string | string[][] | null)}
   */
  start(): string | string[][] | null {
    if (this.rows * this.columns <= this.mines * 2) {
      return null;
    }

    this.generateEmptyMatrix();
    this.plantMines();
    this.populate();
    this.revealFirst();

    switch (this.returnType) {
      case 'emoji':
        return this.getTextRepresentation();
      case 'code':
        return `\`\`\`${this.getTextRepresentation()}\`\`\``;
      case 'matrix':
        return this.matrix;
    }
  }
>>>>>>> e81437c6
}

export default Minesweeper;<|MERGE_RESOLUTION|>--- conflicted
+++ resolved
@@ -1,6 +1,5 @@
 /**
  * Minesweeper options.
-<<<<<<< HEAD
  */
 export interface MinesweeperOpts {
 	/**
@@ -47,33 +46,17 @@
 	spaces?: boolean;
 
 	/**
+	 * Custom random number generator function. Must generate a number between 0 and 1.
+	 * @default Math.random
+	 */
+	rng?: () => number;
+
+
+	/**
 	 * The type of the returned data.
 	 * @default "emoji"
 	 */
 	returnType?: "emoji" | "code" | "matrix";
-=======
- * @typedef {object} MinesweeperOpts
- * @property {number} [rows] - The number of rows in the mine field. Defaults to 9.
- * @property {number} [columns] - The number of columns in the mine field. Defaults to 9.
- * @property {number} [mines] - The number of mines in the mine field. Defaults to 10.
- * @property {string} [emote] - The emote used as a mine. Defaults to "boom".
- * @property {boolean} [revealFirstCell] - Whether or not the first cell should be revealed (like in regular Minesweeper). Defaults to FALSE.
- * @property {boolean} [zeroFirstCell] - Whether or not the first cell revealed should always be a zero (and automatically reveal any surrounding safe cells). Does nothing if `revealFirstCell` is false. Defaults to true.
- * @property {boolean} [spaces] - Specifies whether or not the emojis should be surrounded by spaces. Defaults to true.
- * @property {function} [rng] - Custom random number generator function. Must generate a number between 0 and 1. Defaults to Math.random().
- * @property {'emoji' | 'code' | 'matrix'} [returnType] - The type of the returned data. Defaults to "emoji".
- */
-interface MinesweeperOpts {
-  rows?: number;
-  columns?: number;
-  mines?: number;
-  emote?: string;
-  revealFirstCell?: boolean;
-  zeroFirstCell?: boolean;
-  spaces?: boolean;
-  rng?: () => number;
-  returnType?: 'emoji' | 'code' | 'matrix'; 
->>>>>>> e81437c6
 }
 
 /**
@@ -106,7 +89,6 @@
 	y: number;
 }
 
-<<<<<<< HEAD
 export class Minesweeper {
 	public readonly rows: number;
 	public readonly columns: number;
@@ -115,8 +97,11 @@
 	public readonly spaces: boolean;
 	public readonly revealFirstCell: boolean;
 	public readonly zeroFirstCell: boolean;
+	public readonly returnType: "emoji" | "code" | "matrix";
+
+	public rng: () => number;
+
 	public readonly safeCells: SafeCell[] = [];
-	public readonly returnType: "emoji" | "code" | "matrix";
 	public readonly types: CellTypes;
 	public matrix: string[][];
 
@@ -126,14 +111,14 @@
 	 * @param opts - The options of the Minesweeper class.
 	 */
 	public constructor(opts: MinesweeperOpts | undefined = undefined) {
-		this.rows = (opts && opts.rows) || 9;
-		this.columns = (opts && opts.columns) || 9;
-		this.mines = (opts && opts.mines) || 10;
-		this.emote = (opts && opts.emote) || "boom";
-		this.revealFirstCell = opts && opts.revealFirstCell !== undefined ? opts.revealFirstCell : false;
-		this.zeroFirstCell = opts && opts.zeroFirstCell !== undefined ? opts.zeroFirstCell : true;
-		this.spaces = opts && opts.spaces !== undefined ? opts.spaces : true;
-		this.returnType = (opts && opts.returnType) || "emoji";
+    this.rows = opts?.rows || 9;
+    this.columns = opts?.columns || 9;
+    this.mines = opts?.mines || 10;
+    this.emote = opts?.emote || 'boom';
+    this.revealFirstCell = opts?.revealFirstCell ?? false;
+    this.zeroFirstCell = opts?.zeroFirstCell ?? true;
+    this.spaces = opts?.spaces ?? true;
+    this.returnType = opts?.returnType || 'emoji';
 
 		this.matrix = [];
 
@@ -141,6 +126,9 @@
 			mine: this.spoilerize(this.emote),
 			numbers: ["zero", "one", "two", "three", "four", "five", "six", "seven", "eight"].map((n) => this.spoilerize(n))
 		};
+
+		this.rng = opts?.rng ?? Math.random;
+
 	}
 
 	/**
@@ -166,8 +154,8 @@
 	 */
 	public plantMines() {
 		for (let i = 0; i < this.mines; i++) {
-			const x = Math.floor(Math.random() * this.rows);
-			const y = Math.floor(Math.random() * this.columns);
+			const x = Math.floor(this.rng() * this.rows);
+			const y = Math.floor(this.rng() * this.columns);
 
 			if (this.matrix[x][y] === this.types.mine) {
 				i--;
@@ -250,7 +238,7 @@
 
 		const zeroCells = this.safeCells.filter((c) => this.matrix[c.x][c.y] === this.types.numbers[0]);
 		if (this.zeroFirstCell && zeroCells.length > 0) {
-			const safeCell = zeroCells[Math.floor(Math.random() * zeroCells.length)];
+			const safeCell = zeroCells[Math.floor(this.rng() * zeroCells.length)];
 
 			const x = safeCell.x;
 			const y = safeCell.y;
@@ -262,7 +250,7 @@
 
 			return { x, y };
 		} else {
-			const safeCell = this.safeCells[Math.floor(Math.random() * this.safeCells.length)];
+			const safeCell = this.safeCells[Math.floor(this.rng() * this.safeCells.length)];
 
 			const x = safeCell.x;
 			const y = safeCell.y;
@@ -329,247 +317,6 @@
 				return this.matrix;
 		}
 	}
-=======
-class Minesweeper {
-  public readonly rows: number;
-  public readonly columns: number;
-  public readonly mines: number;
-  public readonly emote: string;
-  public readonly spaces: boolean;
-  public readonly revealFirstCell: boolean;
-  public readonly zeroFirstCell: boolean;
-  public readonly returnType: 'emoji' | 'code' | 'matrix';
-  
-  public rng: () => number;
-  
-  public readonly safeCells: SafeCell[] = [];
-  public readonly types: CellTypes;
-  public matrix: string[][];
-
-  /**
-   * The constructor of the Minesweeper class.
-   * @constructor
-   * @param {MinesweeperOpts} opts - The options of the Minesweeper class.
-   */
-  constructor(opts: MinesweeperOpts | undefined = undefined) {
-    this.rows = opts?.rows || 9;
-    this.columns = opts?.columns || 9;
-    this.mines = opts?.mines || 10;
-    this.emote = opts?.emote || 'boom';
-    this.revealFirstCell = opts?.revealFirstCell ?? false;
-    this.zeroFirstCell = opts?.zeroFirstCell ?? true;
-    this.spaces = opts?.spaces ?? true;
-    this.returnType = opts?.returnType || 'emoji';
-
-    this.matrix = [];
-
-    this.types = {
-      mine: this.spoilerize(this.emote),
-      numbers: [ 'zero', 'one', 'two', 'three', 'four', 'five', 'six', 'seven', 'eight' ].map(n => this.spoilerize(n))
-    };
-
-    this.rng = opts?.rng ?? Math.random;
-  }
-
-  /**
-   * Turns a text into a Discord spoiler.
-   * @param {string} str - The string to spoilerize.
-   * @returns {string}
-   */
-  spoilerize(str: string): string {
-    return this.spaces
-      ? `|| :${str}: ||`
-      : `||:${str}:||`;
-  }
-
-  /**
-   * Fills the matrix with "zero" emojis.
-   */
-  generateEmptyMatrix() {
-    for (let i: number = 0; i < this.rows; i++) {
-      const arr: string[] = new Array(this.columns).fill(this.types.numbers[0]);
-      this.matrix.push(arr);
-    }
-  }
-
-  /**
-   * Plants mines in the matrix randomly.
-   */
-  plantMines() {
-    for (let i: number = 0; i < this.mines; i++) {
-      const x: number = Math.floor(this.rng() * this.rows);
-      const y: number = Math.floor(this.rng() * this.columns);
-
-      if (this.matrix[x][y] === this.types.mine) {
-        i--;
-      } else {
-        this.matrix[x][y] = this.types.mine;
-      }
-    }
-  }
-
-  /**
-   * Gets the number of mines in a particular (x, y) coordinate
-   * of the matrix.
-   * @param {number} x - The x coordinate (row).
-   * @param {number} y - The y coordinate (column).
-   * @returns {string}
-   */
-  getNumberOfMines(x: number, y: number): string {
-    if (this.matrix[x][y] === this.types.mine) {
-      return this.types.mine;
-    }
-
-    this.safeCells.push({ x, y });
-
-    let counter: number = 0;
-    const hasLeft = y > 0;
-    const hasRight = y < (this.columns - 1);
-    const hasTop = x > 0;
-    const hasBottom = x < (this.rows - 1);
-
-    // top left
-    counter += +(hasTop && hasLeft && this.matrix[x - 1][y - 1] === this.types.mine);
-
-    // top
-    counter += +(hasTop && this.matrix[x - 1][y] === this.types.mine);
-
-    // top right
-    counter += +(hasTop && hasRight && this.matrix[x - 1][y + 1] === this.types.mine);
-
-    // left
-    counter += +(hasLeft && this.matrix[x][y - 1] === this.types.mine);
-
-    // right
-    counter += +(hasRight && this.matrix[x][y + 1] === this.types.mine);
-
-    // bottom left
-    counter += +(hasBottom && hasLeft && this.matrix[x + 1][y - 1] === this.types.mine);
-
-    // bottom
-    counter += +(hasBottom && this.matrix[x + 1][y] === this.types.mine);
-
-    // bottom right
-    counter += +(hasBottom && hasRight && this.matrix[x + 1][y + 1] === this.types.mine);
-
-    return this.types.numbers[counter];
-  }
-
-  /**
-   * Returns the Discord message equivalent of the mine field.
-   * @returns {string}
-   */
-  getTextRepresentation(): string {
-    const separator: string = this.spaces ? ' ' : '';
-    return this.matrix.map(r => r.join(separator)).join('\n');
-  }
-
-  /**
-   * Populates the matrix.
-   */
-  populate() {
-    this.matrix = this.matrix.map((row, x) => {
-      return row.map((col, y) => this.getNumberOfMines(x, y));
-    });
-  }
-
-  /**
-   * Reveal a random cell.
-   * @returns {SafeCell}
-   */
-  revealFirst(): SafeCell {
-    /**
-     * Thanks to @FungiOfDeath and @TheSorton on Github for
-     * bringing this up!
-     */
-
-    if (!this.revealFirstCell) {
-      return { x: -1, y: -1 };
-    }
-
-    const zeroCells = this.safeCells.filter(c => this.matrix[c.x][c.y] === this.types.numbers[0]);
-    if (this.zeroFirstCell && zeroCells.length > 0) {
-      const safeCell: SafeCell = zeroCells[Math.floor(this.rng() * zeroCells.length)];
-
-      const x: number = safeCell.x;
-      const y: number = safeCell.y;
-
-      const cell = this.matrix[x][y];
-
-      this.matrix[x][y] = cell.slice(2, -2);
-      this.revealSurroundings(safeCell);
-
-      return { x, y };
-    } else {
-      const safeCell: SafeCell = this.safeCells[Math.floor(this.rng() * this.safeCells.length)];
-
-      const x: number = safeCell.x;
-      const y: number = safeCell.y;
-
-      const cell = this.matrix[x][y];
-
-      this.matrix[x][y] = cell.slice(2, -2);
-
-      return { x, y };
-    }
-  }
-
-  /**
-   * Reveals all cells surrounding a cell. Only meant to be used for zero-cells during initial construction.
-   * @param {SafeCell} c - A SafeCell to reveal around. This should only be a zero-cell!
-   * @param {boolean} recurse - Whether to recursively reveal following zero-cells. Defaults to true.
-   */
-  revealSurroundings(c: SafeCell, recurse: boolean = true) {
-    const isSpoiler = (x: number, y: number) => this.matrix[x][y].includes("||");
-    const x = c.x;
-    const y = c.y;
-
-    const xLower = Math.max(0, x - 1);
-    const yLower = Math.max(0, y - 1);
-    const xUpper = Math.min(this.rows - 1, x + 1);
-    const yUpper = Math.min(this.columns - 1, y + 1);
-    let zeroCells: SafeCell[] = [];
-
-    for (let i = xLower; i <= xUpper; i++) {
-      for (let j = yLower; j <= yUpper; j++) {
-        if (isSpoiler(i, j)) {
-          if (this.matrix[i][j] === this.types.numbers[0]) {
-            zeroCells.push({ x: i, y: j });
-          }
-          this.matrix[i][j] = this.matrix[i][j].slice(2, -2);
-        }
-      }
-    }
-
-    if (recurse) {
-      zeroCells.forEach(c => this.revealSurroundings(c, true));
-    }
-  }
-
-  /**
-   * Generates a minesweeper mine field and returns it.
-   * @returns {(string | string[][] | null)}
-   */
-  start(): string | string[][] | null {
-    if (this.rows * this.columns <= this.mines * 2) {
-      return null;
-    }
-
-    this.generateEmptyMatrix();
-    this.plantMines();
-    this.populate();
-    this.revealFirst();
-
-    switch (this.returnType) {
-      case 'emoji':
-        return this.getTextRepresentation();
-      case 'code':
-        return `\`\`\`${this.getTextRepresentation()}\`\`\``;
-      case 'matrix':
-        return this.matrix;
-    }
-  }
->>>>>>> e81437c6
 }
 
 export default Minesweeper;